--- conflicted
+++ resolved
@@ -12,10 +12,7 @@
     Name(Loc, Name, Option<Type<Loc, Name>>),
     Receive(Loc, Box<Self>, Box<Self>),
     Continue(Loc),
-<<<<<<< HEAD
-=======
     ReceiveType(Loc, Name, Box<Self>),
->>>>>>> c60628bd
 }
 
 #[derive(Clone, Debug)]
@@ -253,8 +250,6 @@
                 (),
                 process::Command::Continue(process),
             )),
-<<<<<<< HEAD
-=======
 
             Self::ReceiveType(loc, parameter, rest) => Arc::new(process::Process::Do(
                 loc.clone(),
@@ -265,7 +260,6 @@
                     rest.compile_helper(level, process),
                 ),
             )),
->>>>>>> c60628bd
         }
     }
 
@@ -278,8 +272,6 @@
                 Some(Type::Send(loc.clone(), Box::new(first), Box::new(rest)))
             }
             Self::Continue(loc) => Some(Type::Break(loc.clone())),
-<<<<<<< HEAD
-=======
             Self::ReceiveType(loc, parameter, rest) => {
                 let rest = rest.annotation()?;
                 Some(Type::SendType(
@@ -288,7 +280,6 @@
                     Box::new(rest),
                 ))
             }
->>>>>>> c60628bd
         }
     }
 }
