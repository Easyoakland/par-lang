--- conflicted
+++ resolved
@@ -18,7 +18,7 @@
         parse::{parse_program, Loc, Name, ParseError, Program},
         process::Expression,
         runtime::{self, Context, Operation},
-        types::{self, Type, TypeError},
+        types::{self, Type, TypeDefs, TypeError},
     },
     readback::{prepare_type_for_readback, ReadbackState},
     spawn::TokioSpawn,
@@ -33,7 +33,7 @@
     editor_font_size: f32,
     show_compiled: bool,
     show_ic: bool,
-    readback_state: Option<crate::readback::ReadbackState<Internal<Name>>>,
+    readback_state: Option<crate::readback::ReadbackState>,
 }
 
 #[derive(Clone)]
@@ -109,7 +109,7 @@
             .collect();
 
         // attempt to type check
-        let mut new_program = Program::default();
+        let mut new_program = CheckedProgram::default();
         let mut context = types::Context::new(
             Arc::new(program.type_defs.clone()),
             types::Declarations(program.declarations.clone()),
@@ -152,7 +152,10 @@
                 },
             }
         }
-        new_program.type_defs = program.type_defs.clone();
+        new_program.type_defs = TypeDefs {
+            globals: Arc::new(program.type_defs.clone()),
+            vars: Default::default(),
+        };
         return Compiled {
             program,
             pretty,
@@ -161,21 +164,22 @@
     }
 }
 
+#[derive(Debug, Default)]
+pub struct CheckedProgram {
+    pub type_defs: TypeDefs<Loc, Internal<Name>>,
+    pub declarations: IndexMap<Internal<Name>, Option<Type<Loc, Internal<Name>>>>,
+    pub definitions:
+        IndexMap<Internal<Name>, Arc<Expression<Loc, Internal<Name>, Type<Loc, Internal<Name>>>>>,
+}
+
 #[derive(Clone)]
 pub(crate) struct Checked {
-    pub(crate) program: Arc<
-        Program<Internal<Name>, Arc<Expression<Loc, Internal<Name>, Type<Loc, Internal<Name>>>>>,
-    >,
+    pub(crate) program: Arc<CheckedProgram>,
     pub(crate) ic_compiled: Option<crate::icombs::IcCompiled>,
 }
 
 impl Checked {
-    pub(crate) fn from_program(
-        program: Program<
-            Internal<Name>,
-            Arc<Expression<Loc, Internal<Name>, Type<Loc, Internal<Name>>>>,
-        >,
-    ) -> Self {
+    pub(crate) fn from_program(program: CheckedProgram) -> Self {
         // attempt to compile to interaction combinators
         Checked {
             ic_compiled: Some(compile_file(&program)),
@@ -346,16 +350,10 @@
         }
     }
 
-<<<<<<< HEAD
     fn readback(
-        readback_state: &mut Option<ReadbackState<Internal<Name>>>,
+        readback_state: &mut Option<ReadbackState>,
         ui: &mut egui::Ui,
-        program: Arc<
-            Program<
-                Internal<Name>,
-                Arc<Expression<Loc, Internal<Name>, Type<Loc, Internal<Name>>>>,
-            >,
-        >,
+        program: Arc<CheckedProgram>,
         compiled: &IcCompiled,
     ) {
         for (internal_name, expression) in &program.definitions {
@@ -383,8 +381,6 @@
             }
         }
     }
-=======
->>>>>>> 9aa5e40f
     fn run(
         interact: &mut Option<Interact>,
         ui: &mut egui::Ui,
@@ -872,8 +868,4 @@
     egui::Color32::from_hex("#118ab2").unwrap()
 }
 
-<<<<<<< HEAD
-static DEFAULT_CODE: &str = include_str!("sample_ic.par");
-=======
-static DEFAULT_CODE: &str = include_str!("../examples/sample.par");
->>>>>>> 9aa5e40f
+static DEFAULT_CODE: &str = include_str!("../examples/sample_ic.par");